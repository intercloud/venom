--- conflicted
+++ resolved
@@ -50,12 +50,6 @@
 }
 
 func areSameTypes(i, j interface{}) bool {
-<<<<<<< HEAD
-	if i == nil && j == nil {
-		return true
-	}
-	if (i == nil && j != nil) || (i != nil && j == nil) {
-=======
 	if i == nil && j != nil || i != nil && j == nil {
 		return false
 	}
@@ -63,7 +57,6 @@
 	var err error
 	i, j, err = handleJSONNumber(i, j)
 	if err != nil {
->>>>>>> 5b6a4bbb
 		return false
 	}
 	return reflect.DeepEqual(
