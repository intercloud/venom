package venom

import (
	"context"
	"fmt"
	"os"
	"path/filepath"
	"strings"
	"time"

	nested "github.com/antonfisher/nested-logrus-formatter"
	"github.com/gosimple/slug"
	"github.com/pkg/errors"
	"github.com/sirupsen/logrus"
)

// InitLogger initializes venom logger
func (v *Venom) InitLogger() error {
	v.Tests.TestSuites = []TestSuite{}
	logrus.SetLevel(logrus.DebugLevel)

	if v.OutputDir != "" {
		if err := os.MkdirAll(v.OutputDir, os.FileMode(0755)); err != nil {
			return errors.Wrapf(err, "unable to create output dir")
		}
	}

	var err error
	var logFile = filepath.Join(v.OutputDir, computeOutputFilename("venom.log"))
	v.LogOutput, err = os.OpenFile(logFile, os.O_CREATE|os.O_RDWR, os.FileMode(0644))
	if err != nil {
		return errors.Wrapf(err, "unable to write log file")
	}
	v.PrintlnTrace("writing " + logFile)
	logrus.SetOutput(v.LogOutput)

	logrus.SetFormatter(&nested.Formatter{
		HideKeys:       true,
		FieldsOrder:    []string{"testsuite", "testcase", "step", "executor"},
		NoColors:       true,
		NoFieldsColors: true,
	})
	logger = logrus.NewEntry(logrus.StandardLogger())

	slug.Lowercase = false

	return nil
}

func computeOutputFilename(filename string) string {
	// example of filename: venom.log
	t := strings.Split(filename, ".")

	if !fileExists(filename) {
		return filename
	}
	for i := 0; ; i++ {
		filename := fmt.Sprintf("%s.%d.%s", t[0], i, t[1])
		if !fileExists(filename) {
			return filename
		}
	}
}

func fileExists(filename string) bool {
	info, err := os.Stat(filename)
	if os.IsNotExist(err) {
		return false
	}
	return !info.IsDir()
}

// Parse parses tests suite to check context and variables
func (v *Venom) Parse(ctx context.Context, path []string) error {
	filesPath, err := getFilesPath(path)
	if err != nil {
		return err
	}

	if err := v.readFiles(ctx, filesPath); err != nil {
		return err
	}

	missingVars := []string{}
	extractedVars := []string{}
	for i := range v.Tests.TestSuites {
		ts := &v.Tests.TestSuites[i]
		ts.Vars.Add("venom.testsuite", ts.Name)

		Info(ctx, "Parsing testsuite %s : %+v", ts.Filepath, ts.Vars)
		tvars, textractedVars, err := v.parseTestSuite(ts)
		if err != nil {
			return err
		}

		Debug(ctx, "Testsuite (%s) variables: %+v", ts.Filepath, ts.Vars)
		for k := range ts.Vars {
			textractedVars = append(textractedVars, k)
		}
		for _, k := range tvars {
			var found bool
			for i := 0; i < len(missingVars); i++ {
				if missingVars[i] == k {
					found = true
					break
				}
			}
			if !found {
				missingVars = append(missingVars, k)
			}
		}
		for _, k := range textractedVars {
			var found bool
			for i := 0; i < len(extractedVars); i++ {
				if extractedVars[i] == k {
					found = true
					break
				}
			}
			if !found {
				extractedVars = append(extractedVars, k)
			}
		}
	}

	vars, err := DumpStringPreserveCase(v.variables)
	if err != nil {
		return errors.Wrapf(err, "unable to parse variables")
	}

	reallyMissingVars := []string{}
	for _, k := range missingVars {
		// Skip "range" builtin variables
		if strings.HasPrefix(k, "value") || k == "index" || k == "key" {
			continue
		}
		var varExtracted bool
		for _, e := range extractedVars {
			if k == e || strings.HasPrefix(k, e) {
				varExtracted = true
				break
			}
		}
		for t := range vars {
			if t == k {
				varExtracted = true
				break
			}
		}
		if !varExtracted {
			// ignore {{.venom.var..}}
			if strings.HasPrefix(k, "venom.") {
				continue
			}
			reallyMissingVars = append(reallyMissingVars, k)
		}
	}

	if len(reallyMissingVars) > 0 {
		return fmt.Errorf("missing variables %v", reallyMissingVars)
	}

	return nil
}

// Process runs tests suite and return a Tests result
<<<<<<< HEAD
func (v *Venom) Process(ctx context.Context, path []string) (*Tests, error) {
	testsResult := &Tests{}
	var vars H
	Debug(ctx, "nb testsuites: %d", len(v.testsuites))
	for i := range v.testsuites {
		v.testsuites[i].Vars = vars
		v.runTestSuite(ctx, &v.testsuites[i])
		vars.AddAll(v.testsuites[i].ComputedVars)
		v.computeStats(testsResult, &v.testsuites[i])
	}
	return testsResult, nil
}

func (v *Venom) computeStats(testsResult *Tests, ts *TestSuite) {
	testsResult.TestSuites = append(testsResult.TestSuites, *ts)
	if ts.Failures > 0 || ts.Errors > 0 {
		testsResult.TotalKO += (ts.Failures + ts.Errors)
	} else {
		testsResult.TotalOK += len(ts.TestCases) - (ts.Failures + ts.Errors)
=======
func (v *Venom) Process(ctx context.Context, path []string) error {
	v.Tests.Status = StatusRun
	v.Tests.Start = time.Now()
	Debug(ctx, "nb testsuites: %d", len(v.Tests.TestSuites))
	for i := range v.Tests.TestSuites {

		v.Tests.TestSuites[i].Start = time.Now()
		// ##### RUN Test Suite Here
		v.runTestSuite(ctx, &v.Tests.TestSuites[i])

		v.Tests.TestSuites[i].End = time.Now()
		v.Tests.TestSuites[i].Duration = v.Tests.TestSuites[i].End.Sub(v.Tests.TestSuites[i].Start).Seconds()
	}
	v.Tests.End = time.Now()
	v.Tests.Duration = v.Tests.End.Sub(v.Tests.Start).Seconds()

	var isFailed bool
	var nSkip int
	for i := range v.Tests.TestSuites {
		if v.Tests.TestSuites[i].Status == StatusFail {
			isFailed = true
			break
		} else if v.Tests.TestSuites[i].Status == StatusSkip {
			nSkip++
		}
>>>>>>> 5b6a4bbb
	}
	if isFailed {
		v.Tests.Status = StatusFail
	} else if nSkip > 0 && nSkip == len(v.Tests.TestSuites) {
		v.Tests.Status = StatusSkip
	} else {
		v.Tests.Status = StatusPass
	}

	Debug(ctx, "final status: %s", v.Tests.Status)

	return nil
}<|MERGE_RESOLUTION|>--- conflicted
+++ resolved
@@ -164,36 +164,20 @@
 }
 
 // Process runs tests suite and return a Tests result
-<<<<<<< HEAD
-func (v *Venom) Process(ctx context.Context, path []string) (*Tests, error) {
-	testsResult := &Tests{}
-	var vars H
-	Debug(ctx, "nb testsuites: %d", len(v.testsuites))
-	for i := range v.testsuites {
-		v.testsuites[i].Vars = vars
-		v.runTestSuite(ctx, &v.testsuites[i])
-		vars.AddAll(v.testsuites[i].ComputedVars)
-		v.computeStats(testsResult, &v.testsuites[i])
-	}
-	return testsResult, nil
-}
-
-func (v *Venom) computeStats(testsResult *Tests, ts *TestSuite) {
-	testsResult.TestSuites = append(testsResult.TestSuites, *ts)
-	if ts.Failures > 0 || ts.Errors > 0 {
-		testsResult.TotalKO += (ts.Failures + ts.Errors)
-	} else {
-		testsResult.TotalOK += len(ts.TestCases) - (ts.Failures + ts.Errors)
-=======
 func (v *Venom) Process(ctx context.Context, path []string) error {
 	v.Tests.Status = StatusRun
 	v.Tests.Start = time.Now()
+	testsResult := &Tests{}
+	var vars H
 	Debug(ctx, "nb testsuites: %d", len(v.Tests.TestSuites))
 	for i := range v.Tests.TestSuites {
 
+		v.Tests.TestSuites[i].Vars = vars
 		v.Tests.TestSuites[i].Start = time.Now()
 		// ##### RUN Test Suite Here
 		v.runTestSuite(ctx, &v.Tests.TestSuites[i])
+		vars.AddAll(v.Tests.TestSuites[i].ComputedVars)
+		v.computeStats(testsResult, &v.Tests.TestSuites[i])
 
 		v.Tests.TestSuites[i].End = time.Now()
 		v.Tests.TestSuites[i].Duration = v.Tests.TestSuites[i].End.Sub(v.Tests.TestSuites[i].Start).Seconds()
@@ -210,7 +194,6 @@
 		} else if v.Tests.TestSuites[i].Status == StatusSkip {
 			nSkip++
 		}
->>>>>>> 5b6a4bbb
 	}
 	if isFailed {
 		v.Tests.Status = StatusFail
